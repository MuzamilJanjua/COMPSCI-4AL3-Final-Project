from typing import Iterable
import pandas as pd
from torch.utils.data import DataLoader, random_split, Dataset, Subset
import torch.nn as nn
import torch
import numpy as np
from chess import pgn
from sklearn.preprocessing import StandardScaler
from torch.nn.utils.rnn import pad_sequence, pack_padded_sequence, pad_packed_sequence
import pickle

# use a gpu if available, to speed things up
if torch.cuda.is_available():
    device = torch.device("cuda")
elif torch.backends.mps.is_available():
    print("mps available")
    device = torch.device("mps")
else:
    device = torch.device("cpu")

# core game metadata we want to keep
HEADERS_TO_KEEP = sorted(
    [
        "Result",
        "WhiteElo",
        "BlackElo",
    ]
)

# columns for each move's data
MOVE_HEADER_NAMES = [
    "Player",
    "Eval",
    "Time",
    "Board State",
]

# mapping of piece types to channel indices for board representation
PIECE_CHANNELS = {
    "P": 1,  # white pawn
    "N": 2,  # white knight
    "B": 3,  # white bishop
    "R": 4,  # white rook
    "Q": 5,  # white queen
    "K": 6,  # white king
    "p": 7,  # black pawn
    "n": 8,  # black knight
    "b": 9,  # black bishop
    "r": 10,  # black rook
    "q": 11,  # black queen
    "k": 12,  # black king
}


def move_to_tuple(move: pgn.ChildNode) -> tuple[float | None, int | None, str]:
    """extracts evaluation score, remaining time, and board state from a move"""
    # time conversion factors for hours:mins:secs
    ftr = [3600, 60, 1]

    # parse comment for eval and clock time
    split_comment = move.comment.split("] [")

    eval_c: float | None = None
    clk_c: int | None = None
    for c in split_comment:
        # engine evaluation of the move
        if "eval" in c:
            eval_c_s = c.replace("]", "").replace("[", "").split(" ")[1]
            if "#" not in eval_c_s:
                eval_c = float(eval_c_s)
                continue

            # handle mate-in-x positions
            mate_in = eval_c_s.split("#")[1].replace("-", "")
            eval_c = max(320 - float(mate_in) * 10, 40)

            if "-" in eval_c_s:
                eval_c = -eval_c
            continue

        # remaining time on the clock
        if "clk" in c:
            clk_c_s = c.replace("]", "").replace("[", "").split(" ")[1]
            clk_c = sum([a * b for a, b in zip(ftr, map(int, clk_c_s.split(":")))])

    return eval_c, clk_c, move.board().fen()


# convert data to more usable features (do this on the fly)
def filter_headers(game: pgn.Game) -> dict[str, str | int]:
    """filters game headers and converts values to appropriate types

    input values:
    - result: win/loss/draw (1-0, 0-1, 1/2-1/2)
    - whiteElo: player rating
    - blackElo: player rating

    output values:
    - result: 2=white win, 1=draw, 0=black win
    - whiteElo: int
    - blackElo: int
    """
    game_headers: dict[str, str | int] = dict(filter(lambda elem: elem[0] in HEADERS_TO_KEEP, game.headers.items()))
    game_headers["BlackElo"] = int(game_headers["BlackElo"])
    game_headers["WhiteElo"] = int(game_headers["WhiteElo"])

    # convert chess result to numeric value
    if game_headers["Result"] == "1-0":
        game_headers["Result"] = 2  # white win = 2
    elif game_headers["Result"] == "0-1":
        game_headers["Result"] = 0  # black win = 0
    else:
        game_headers["Result"] = 1  # draw = 1

    return game_headers


def pgn_game_to_data(game: pgn.Game) -> list:
    """converts a chess game into a structured data format"""
    game_headers = filter_headers(game)
    game_headers_values = list(
        map(
            lambda elem: elem[1],
            sorted(
                list(game_headers.items()),
                key=lambda elem: elem[0],
            ),
        )
    )

    # extract move data from pgn format and convert to array-like dataframe
    moves = []
    first_move_player = 0
    for move in game.mainline():
        moves.append([first_move_player, *move_to_tuple(move)])
        first_move_player = (first_move_player + 1) % 2

    pd_moves = pd.DataFrame(moves, columns=MOVE_HEADER_NAMES)

    return [*game_headers_values, pd_moves]


def iterate_games(input_pgn_file_path: str, limit: int | None = None) -> Iterable[pgn.Game]:
    """yields games from a pgn file, up to optional limit"""
    with open(input_pgn_file_path) as in_pgn:
        game = pgn.read_game(in_pgn)
        count = 0

        while game is not None:
            if limit is not None and count >= limit:
                break
            yield game
            game = pgn.read_game(in_pgn)
            count += 1


def pgn_file_to_dataframe(input_pgn_file_path: str, limit: int = 10000) -> pd.DataFrame:
    """converts pgn file contents to pandas dataframe"""
    game_iter = iterate_games(input_pgn_file_path, limit)

    games = []
    for i, game in enumerate(game_iter):
        games.append(pgn_game_to_data(game))
        if (i + 1) % 1000 == 0:
            print(f"processed {i + 1} games")

    game_data = pd.DataFrame(games, columns=HEADERS_TO_KEEP + ["Moves"])
    return game_data


def board_fen_to_image(board_fen: str):
    """converts chess board fen string to 12-channel tensor representation

    each channel represents positions of one piece type (e.g. white pawns)
    output shape: (12, 8, 8) where 12 = number of piece types"""
    pieces = board_fen.split(" ")[0]
    rows = pieces.split("/")
    board = np.zeros((12, 8, 8), dtype=np.float32)

    # fill board tensor with piece positions
    for i, row in enumerate(rows):
        j = 0
        for char in row:
            if char.isdigit():
                j += int(char)
                continue

            piece_index = PIECE_CHANNELS[char]
            board[piece_index - 1, i, j] = 1
            j += 1

    return board


class ChessDataset(Dataset):
    def __init__(self, game_data: pd.DataFrame, only_use_first_X_moves: int | None = None):
        """dataset for chess games with normalized features"""
        game_data = game_data.dropna()
        self.labels = torch.tensor(game_data["Result"].to_numpy(), dtype=torch.float32)

        # each game has a list of moves -> this function needs to run on each list of moves
        def normalize_moves(moves_df):
            # normalize evaluation scores
            moves_df = moves_df.fillna(0)
            scaler = StandardScaler()
            moves_df["Eval"] = scaler.fit_transform(moves_df["Eval"].values.reshape(-1, 1)).flatten()

            # normalize remaining time relative to starting time
            initial_time = moves_df["Time"].iloc[0]
            moves_df["Time"] = moves_df["Time"] / initial_time

            # convert board states to tensor representation
            moves_df["Board State"] = moves_df.apply(lambda row: board_fen_to_image(row["Board State"]), axis=1)
            return moves_df

        game_data["Moves"] = game_data.apply(lambda row: normalize_moves(row["Moves"]), axis=1)

        self.board_states = game_data.apply(lambda row: row["Moves"]["Board State"].to_list(), axis=1)
        self.moves = game_data.apply(lambda row: row["Moves"].drop(columns=["Board State"]).to_numpy(), axis=1).to_numpy()

        self.game_metadata = game_data.drop(columns=["Moves", "Result"]).to_numpy()

        # normalize game metadata features
        self.game_metadata = StandardScaler().fit_transform(self.game_metadata)

        self.move_limit = only_use_first_X_moves

    def __len__(self) -> int:
        return len(self.labels)

    def __getitem__(self, idx: int) -> tuple[torch.Tensor, torch.Tensor, torch.Tensor, torch.Tensor]:
        board_state_tensor = torch.tensor(np.array(self.board_states[idx]), dtype=torch.float32)
        moves = self.moves[idx]

        # restrict to first X moves if needed
        if self.move_limit is not None:
            moves = moves[: self.move_limit]
            board_state_tensor = board_state_tensor[: self.move_limit]

        return self.game_metadata[idx], moves, board_state_tensor, self.labels[idx]


class ChessNN(nn.Module):
    def __init__(self):
        """neural network for chess game outcome prediction

        architecture:
        1. cnn processes board states
        2. lstm processes move sequences
        3. fully connected layers combine features for final prediction"""
        super().__init__()

        metadata_per_move = len(MOVE_HEADER_NAMES) - 1
        metadata_per_game = len(HEADERS_TO_KEEP) - 1

        # process board states with cnn
        self.board_cnn = nn.Sequential(
            nn.Conv2d(12, 32, kernel_size=3, padding=1),
            nn.BatchNorm2d(32),
            nn.ReLU(),
            nn.Dropout2d(0.2),
            nn.Conv2d(32, 64, kernel_size=3, padding=1),
            nn.BatchNorm2d(64),
            nn.ReLU(),
            nn.MaxPool2d(2),
            nn.Dropout2d(0.2),
            nn.Conv2d(64, 128, kernel_size=3, padding=1),
            nn.BatchNorm2d(128),
            nn.ReLU(),
            nn.AdaptiveAvgPool2d((2, 2)),
        )

        # project cnn features to lstm input size
        self.flatten_cnn_output = nn.Linear(128 * 2 * 2, 256)

        # process move sequences
        self.rnn = nn.LSTM(input_size=256 + metadata_per_move, hidden_size=256, num_layers=2, batch_first=True, bidirectional=True, dropout=0.3)

        # classification layers
        self.fc = nn.Sequential(nn.Linear(256 * 2, 256), nn.ReLU(), nn.Dropout(0.4))

        # combine with game metadata
        self.fc2 = nn.Sequential(nn.Linear(256 + metadata_per_game, 128), nn.ReLU(), nn.Dropout(0.4))

        # final prediction layer
        self.fc3 = nn.Linear(128, 3)

    def forward(self, game_metadata, moves, board_states, lengths):
        batch_size, seq_len, _, _, _ = board_states.size()

        # process board states
        cnn_out = self.board_cnn(board_states.view(-1, 12, 8, 8))
        cnn_out = cnn_out.view(batch_size * seq_len, -1)
        cnn_out = self.flatten_cnn_output(cnn_out)
        cnn_out = cnn_out.view(batch_size, seq_len, -1)

        # combine cnn features with move data
        combined_features = torch.cat((cnn_out, moves), dim=2)

        # process move sequences
        packed_features = pack_padded_sequence(combined_features, lengths.to("cpu"), batch_first=True, enforce_sorted=False)
        packed_rnn_out, _ = self.rnn(packed_features)
        rnn_out, _ = pad_packed_sequence(packed_rnn_out, batch_first=True)

        # get final states
        idx = (lengths - 1).clone().detach().to(device=rnn_out.device).unsqueeze(1).unsqueeze(2).expand(-1, 1, rnn_out.size(2)).long()
        last_rnn_out = rnn_out.gather(1, idx).squeeze(1)

        # final classification
        output = self.fc(last_rnn_out)
        output = torch.cat((output, game_metadata), dim=1)
        output = self.fc2(output)
        output = self.fc3(output)

        return output


def test_loss(model: nn.Module, test_loader: DataLoader, loss_function: nn.modules.loss._Loss) -> float:
    """calculate average loss on test data"""
    model.eval()
    test_loss = 0

    with torch.no_grad():
        for data, moves, board_states, target, lengths in test_loader:
            # move data to device
            data = data.to(device).float()
            moves = moves.to(device).float()
            board_states = board_states.to(device).float()
            lengths = lengths.to(device).float()
            target = target.to(device).long()

            # set model to eval mode and calculate loss
            model.eval()
            output = model(data, moves, board_states, lengths)
            loss = loss_function(output, target.long())
            test_loss += loss.item()

    return test_loss / len(test_loader)


def predict(model: nn.Module, test_loader: DataLoader) -> list[int]:
    """generate predictions for test data"""
    model.eval()
    predictions = []

    with torch.no_grad():
        for data, moves, board_states, target, lengths in test_loader:
            # move data to device
            data = data.to(device).float()
            moves = moves.to(device).float()
            board_states = board_states.to(device).float()
            lengths = lengths.to(device).float()

            # set model to eval mode and make prediction
            model.eval()
            output = model(data, moves, board_states, lengths)
            _, predicted = torch.max(output.data, 1)
            predictions += predicted.tolist()

    return predictions


def flatten(xss):
    """flatten nested list"""
    return [x for xs in xss for x in xs]


def train(
    model: nn.Module,
    loss_function: nn.modules.loss._Loss,
    train_loader: DataLoader,
    test_loader: DataLoader,
    epoch: int,
    learning_rate: float,
    print_every: int,
) -> tuple[list[float], list[float], list[float], list[float]]:
    """train model and track metrics"""
    train_losses: list[float] = []
    test_losses = []
    train_accuracy = []
    test_accuracy = []

    # setup optimizer with weight decay for regularization
    optimizer = torch.optim.Adam(model.parameters(), lr=learning_rate, weight_decay=1e-4)

    # reduce learning rate when validation loss plateaus
    scheduler = torch.optim.lr_scheduler.ReduceLROnPlateau(
        optimizer,
        mode="min",
        factor=0.7,
        patience=10,
        verbose=True,
        min_lr=1e-6,
    )

    for e in range(epoch):
        model.train()
        current_epoch_train_loss = 0

        for i, (data, moves, board_states, target, lengths) in enumerate(train_loader):
            # move data to device
            data = data.to(device).float()
            moves = moves.to(device).float()
            board_states = board_states.to(device).float()
            target = target.to(device).long()
            lengths = lengths.to(device).float()

            optimizer.zero_grad()
            output = model(data, moves, board_states, lengths)
            loss = loss_function(output, target.long())
            loss.backward()

            # clip gradients to prevent explosion
            torch.nn.utils.clip_grad_norm_(model.parameters(), max_norm=1.0)
            optimizer.step()

            current_epoch_train_loss += loss.item()

        # calculate metrics
        avg_train_loss = current_epoch_train_loss / len(train_loader)
        avg_test_loss = test_loss(model, test_loader, loss_function=loss_function)

        # save metrics for graphing
        train_losses.append(avg_train_loss)
        test_losses.append(avg_test_loss)

        train_accuracy.append(
            accuracy(
                predict(model, train_loader),
                flatten([label[3] for label in train_loader]),
            )
        )
        test_accuracy.append(
            accuracy(
                predict(model, test_loader),
                flatten([label[3] for label in test_loader]),
            )
        )

        # reduce learning rate if needed
        scheduler.step(avg_test_loss)

        if e % print_every == 0:
            print(f"epoch {e} training loss: {avg_train_loss}")
            print(f"epoch {e} testing loss: {avg_test_loss}")
            print(f"current learning rate: {optimizer.param_groups[0]['lr']}")
            print(f"train accuracy: {train_accuracy[-1]}")
            print(f"test accuracy: {test_accuracy[-1]}")

<<<<<<< HEAD
    # save the model to a pickle file
    model_save_path = "model.pkl"
    with open(model_save_path, "wb") as f:
        pickle.dump(model, f)
=======
    
    # Replace the pickle save with torch.save for the state dict
    model_save_path = "model.pt"
    torch.save(model.state_dict(), model_save_path)
>>>>>>> c67448ec
    print(f"Model saved to {model_save_path}")

    return train_losses, test_losses, train_accuracy, test_accuracy


def accuracy(Y_pred, Y_test) -> float:
    """calculate prediction accuracy"""
    Y_pred = np.array(Y_pred)
    Y_test = np.array(Y_test)
    correct = np.sum(Y_pred == Y_test)
    total = len(Y_test)
    return correct / total if total > 0 else 0


def collate_fn(batch):
    """prepare batch data for training"""
    # extract components
    data = [item[0] for item in batch]
    moves = [item[1] for item in batch]
    board_states = [item[2] for item in batch]
    labels = [item[3] for item in batch]

    # validate board states
    for i, bs in enumerate(board_states):
        if len(bs) == 0:
            print(f"Warning: board_state at index {i} is empty.")
        if any(val is None for row in bs for val in row):
            print(f"Warning: board_state at index {i} contains None values.")

    lengths = torch.tensor([len(bs) for bs in board_states], dtype=torch.int32)

    # pad sequences and convert to float32
    data_padded = pad_sequence([torch.tensor(d, dtype=torch.float32) for d in data], batch_first=True, padding_value=0)
    moves_padded = pad_sequence([torch.tensor(m, dtype=torch.float32) for m in moves], batch_first=True, padding_value=0)
    board_states_padded = pad_sequence([bs.clone().detach().to(torch.float32) for bs in board_states], batch_first=True, padding_value=0)

    # combine labels into tensor
    labels_stacked = torch.stack([l.clone().detach() for l in labels])

    return data_padded, moves_padded, board_states_padded, labels_stacked, lengths


def get_data_loaders(game_data: pd.DataFrame, batch_size: int) -> tuple[DataLoader, DataLoader, DataLoader, Subset]:
    # actually format the data
    game_dataset = ChessDataset(game_data, 10)

    # split data into train/validation/test sets
    test_size = int(0.2 * len(game_dataset))  # 20% of total
    train_size = len(game_dataset) - test_size
    train_data, test_data = random_split(game_dataset, [train_size, test_size], generator=torch.Generator().manual_seed(42))

    validation_size = int(0.2 * train_size)  # 20% of leftover training (16% of total)
    train_size_split = train_size - validation_size
    train_set_split, validation_set_split = random_split(train_data, [train_size_split, validation_size], generator=torch.Generator().manual_seed(42))

    # Organize into loaders for the model
    train_loader = DataLoader(train_set_split, batch_size=batch_size, collate_fn=collate_fn)
    validation_loader = DataLoader(validation_set_split, batch_size=batch_size, collate_fn=collate_fn)
    test_loader = DataLoader(test_data, batch_size=batch_size, collate_fn=collate_fn)

    return train_loader, validation_loader, test_loader, train_set_split


if __name__ == "__main__":
    # set random seeds for reproducibility
    torch.manual_seed(42)
    np.random.seed(42)
    print("torch cuda available:", torch.cuda.is_available())

    # load and preprocess data
    data_path = f"Data/2024-08/xaa.pgn"
    game_data = pgn_file_to_dataframe(data_path)
    game_dataset = ChessDataset(game_data, 10)

    # split data into train/validation/test sets
    train_loader, validation_loader, test_loader, train_set_split = get_data_loaders(game_data, batch_size=128)

    # initialize model
    model = ChessNN()
    model.to(device)

    # calculate class weights for balanced training
    class_counts = torch.bincount(torch.tensor([int(label) for label in game_dataset.labels[train_set_split.indices]]))
    class_weights = 1.0 / class_counts
    class_weights = class_weights / class_weights.sum()
    class_weights = class_weights.to(device)

    # initialize loss function with class weights
    loss_function = nn.CrossEntropyLoss(weight=class_weights)

    # train model
    train_losses, validation_losses, train_accuracy, validation_accuracy = train(
        model,
        loss_function=loss_function,
        train_loader=train_loader,
        test_loader=validation_loader,
        print_every=10,
        learning_rate=0.01,
        epoch=200,
    )<|MERGE_RESOLUTION|>--- conflicted
+++ resolved
@@ -447,17 +447,9 @@
             print(f"train accuracy: {train_accuracy[-1]}")
             print(f"test accuracy: {test_accuracy[-1]}")
 
-<<<<<<< HEAD
-    # save the model to a pickle file
-    model_save_path = "model.pkl"
-    with open(model_save_path, "wb") as f:
-        pickle.dump(model, f)
-=======
-    
     # Replace the pickle save with torch.save for the state dict
     model_save_path = "model.pt"
     torch.save(model.state_dict(), model_save_path)
->>>>>>> c67448ec
     print(f"Model saved to {model_save_path}")
 
     return train_losses, test_losses, train_accuracy, test_accuracy
